--- conflicted
+++ resolved
@@ -68,16 +68,11 @@
 evmap = "8"
 chashmap = "2.2"
 urcu-sys = "0.0.3"
-<<<<<<< HEAD
-csv = "1.1"
+csv = "1.1.3"
+flurry = "0.2.1"
 core_affinity = "0.5.10"
 parking_lot = "0.7.1"
 serde = { version = "1", features = ["derive"] }
 clap = { version = "2", features = ["yaml"] }
 rand = { version = "0.7", features = ["small_rng"] }
-jemallocator = "0.3.2"
-=======
-csv = "1.1.3"
-serde = { version = "1.0", features = ["derive"] }
-flurry = "0.2.1"
->>>>>>> 574b88df
+jemallocator = "0.3.2"