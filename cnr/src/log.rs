--- conflicted
+++ resolved
@@ -2,12 +2,9 @@
 // SPDX-License-Identifier: Apache-2.0 OR MIT
 
 use alloc::alloc::{alloc, dealloc, Layout};
-<<<<<<< HEAD
 use alloc::sync::Arc;
 use alloc::vec::Vec;
 
-=======
->>>>>>> 2db5448f
 use core::cell::{Cell, UnsafeCell};
 use core::default::Default;
 use core::fmt;
@@ -157,13 +154,10 @@
     /// replica number for this log. The application can then take action to start the log
     /// consumption on that replica. If the application is proactively taking measures to
     /// consume the log on all the replicas, then the variable can be initialized to default.
-<<<<<<< HEAD
-    gc: UnsafeCell<*const dyn FnMut(usize, usize)>,
+    gc: UnsafeCell<*const dyn FnMut(&[AtomicBool; MAX_REPLICAS], usize)>,
 
     /// Use to append scan op atomically to all the logs.
     scanlock: CachePadded<AtomicUsize>,
-=======
-    gc: UnsafeCell<*const dyn FnMut(&[AtomicBool; MAX_REPLICAS], usize)>,
 
     /// Check if the log can issue a GC callback; reset
     /// after the GC is done in `advance_head` function.
@@ -172,7 +166,6 @@
     /// Use this array in GC callback function to notify other replicas to make progress.
     /// Assumes that the callback handler clears the replica-ids which need to do GC.
     dormant_replicas: [AtomicBool; MAX_REPLICAS],
->>>>>>> 2db5448f
 }
 
 impl<'a, T> fmt::Debug for Log<'a, T>
@@ -288,14 +281,10 @@
             ltails: arr![Default::default(); 192],
             next: CachePadded::new(AtomicUsize::new(1usize)),
             lmasks: fls,
-<<<<<<< HEAD
-            gc: UnsafeCell::new(&|_lid: usize, _rid: usize| {}),
+            gc: UnsafeCell::new(&|_rid: &[AtomicBool; MAX_REPLICAS], _lid: usize| {}),
             scanlock: CachePadded::new(AtomicUsize::new(0)),
-=======
-            gc: UnsafeCell::new(&|_rid: &[AtomicBool; MAX_REPLICAS], _lid: usize| {}),
             notify_replicas: CachePadded::new(AtomicBool::new(true)),
             dormant_replicas: arr![Default::default(); 192],
->>>>>>> 2db5448f
         }
     }
 
@@ -375,7 +364,6 @@
         let nops = ops.len();
         let mut iteration = 1;
         let mut waitgc = 1;
-        let num_replicas = self.next.load(Ordering::Relaxed) - 1;
 
         // Keep trying to reserve entries and add operations to the log until
         // we succeed in doing so.
@@ -463,26 +451,7 @@
 
             // Successfully reserved entries on the shared log. Add the operations in.
             for i in 0..nops {
-<<<<<<< HEAD
                 unsafe { self.update_entry(tail + i, &ops[i], idx, false, None) };
-=======
-                let e = self.slog[self.index(tail + i)].as_ptr();
-                let mut m = self.lmasks[idx - 1].get();
-
-                // This entry was just reserved so it should be dead (!= m). However, if
-                // the log has wrapped around, then the alive mask has flipped. In this
-                // case, we flip the mask we were originally going to write into the
-                // allocated entry. We cannot flip lmasks[idx - 1] because this replica
-                // might still need to execute a few entries before the wrap around.
-                if unsafe { (*e).alivef.load(Ordering::Relaxed) == m } {
-                    m = !m;
-                }
-
-                unsafe { (*e).operation = Some(ops[i].clone()) };
-                unsafe { (*e).replica = idx };
-                unsafe { (*e).refcnt = AtomicUsize::new(num_replicas) };
-                unsafe { (*e).alivef.store(m, Ordering::Release) };
->>>>>>> 2db5448f
             }
 
             // If needed, advance the head of the log forward to make room on the log.
@@ -569,6 +538,7 @@
         is_scan: bool,
         depends_on: Option<Arc<Vec<usize>>>,
     ) {
+        let num_replicas = self.next.load(Ordering::Relaxed) - 1;
         let e = self.slog[self.index(offset)].as_ptr();
         let mut m = self.lmasks[idx - 1].get();
 
@@ -586,6 +556,7 @@
         (*e).thread = op.1;
         (*e).is_scan = is_scan;
         (*e).depends_on = depends_on;
+        (*e).refcnt = AtomicUsize::new(num_replicas);
         (*e).alivef.store(m, Ordering::Release);
     }
 
@@ -679,39 +650,32 @@
                 iteration += 1;
             }
 
-<<<<<<< HEAD
             let mut depends_on = None;
             unsafe {
                 if (*e).is_scan {
                     depends_on = Some((*e).depends_on.as_ref().unwrap().clone());
                 }
-            }
-            if !unsafe {
-                d(
+
+                if !d(
                     (*e).operation.as_ref().unwrap().clone(),
                     (*e).replica,
                     (*e).thread,
                     (*e).is_scan,
                     depends_on,
-                )
-            } {
-                // if the operation is unable to complete; then update the ctail for
-                // already executed operations and return. Only happends for scan ops.
-                self.ctail.fetch_max(i, Ordering::Relaxed);
-                return;
+                ) {
+                    // if the operation is unable to complete; then update the ctail for
+                    // already executed operations and return. Only happends for scan ops.
+                    self.ctail.fetch_max(i, Ordering::Relaxed);
+                    return;
+                }
+                if (*e).refcnt.fetch_sub(1, Ordering::Release) == 1 {
+                    (*e).operation = None;
+                }
             }
 
             // Increment ltail for each operations, needed for scan
             // operations as the rubberband is ltail sensitive.
             self.ltails[idx - 1].fetch_add(1, Ordering::Relaxed);
-=======
-            unsafe {
-                d((*e).operation.as_ref().unwrap().clone(), (*e).replica);
-                if (*e).refcnt.fetch_sub(1, Ordering::Release) == 1 {
-                    (*e).operation = None;
-                }
-            }
->>>>>>> 2db5448f
 
             // Looks like we're going to wrap around now; flip this replica's local mask.
             if self.index(i) == self.size - 1 {
